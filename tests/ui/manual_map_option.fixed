--- conflicted
+++ resolved
@@ -146,8 +146,6 @@
             None => None,
         };
     }
-<<<<<<< HEAD
-=======
 
     // #7077
     let s = &String::new();
@@ -155,5 +153,4 @@
         Some(s) => Some(s),
         None => None,
     };
->>>>>>> 1f7aef33
 }