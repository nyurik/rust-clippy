use crate::consts::{constant, miri_to_const, Constant};
use clippy_utils::diagnostics::{
    multispan_sugg, span_lint_and_help, span_lint_and_note, span_lint_and_sugg, span_lint_and_then,
};
use clippy_utils::source::{expr_block, indent_of, snippet, snippet_block, snippet_opt, snippet_with_applicability};
use clippy_utils::sugg::Sugg;
use clippy_utils::ty::{implements_trait, is_type_diagnostic_item, match_type, peel_mid_ty_refs};
use clippy_utils::visitors::LocalUsedVisitor;
use clippy_utils::{
    get_parent_expr, in_macro, is_allowed, is_expn_of, is_lang_ctor, is_refutable, is_wild, meets_msrv, msrvs,
    path_to_local, path_to_local_id, peel_hir_pat_refs, peel_n_hir_expr_refs, recurse_or_patterns, remove_blocks,
    strip_pat_refs,
};
use clippy_utils::{paths, search_same, SpanlessEq, SpanlessHash};
use if_chain::if_chain;
use rustc_ast::ast::LitKind;
use rustc_errors::Applicability;
use rustc_hir::def::{CtorKind, DefKind, Res};
use rustc_hir::LangItem::{OptionNone, OptionSome};
use rustc_hir::{
    self as hir, Arm, BindingAnnotation, Block, BorrowKind, Expr, ExprKind, Guard, HirId, Local, MatchSource,
    Mutability, Node, Pat, PatKind, PathSegment, QPath, RangeEnd, TyKind,
};
use rustc_hir::{HirIdMap, HirIdSet};
use rustc_lint::{LateContext, LateLintPass, LintContext};
use rustc_middle::lint::in_external_macro;
use rustc_middle::ty::{self, Ty, TyS, VariantDef};
use rustc_semver::RustcVersion;
use rustc_session::{declare_tool_lint, impl_lint_pass};
use rustc_span::source_map::{Span, Spanned};
use rustc_span::sym;
use std::cmp::Ordering;
use std::collections::hash_map::Entry;
use std::iter;
use std::ops::Bound;

declare_clippy_lint! {
    /// **What it does:** Checks for matches with a single arm where an `if let`
    /// will usually suffice.
    ///
    /// **Why is this bad?** Just readability – `if let` nests less than a `match`.
    ///
    /// **Known problems:** None.
    ///
    /// **Example:**
    /// ```rust
    /// # fn bar(stool: &str) {}
    /// # let x = Some("abc");
    /// // Bad
    /// match x {
    ///     Some(ref foo) => bar(foo),
    ///     _ => (),
    /// }
    ///
    /// // Good
    /// if let Some(ref foo) = x {
    ///     bar(foo);
    /// }
    /// ```
    pub SINGLE_MATCH,
    style,
    "a `match` statement with a single nontrivial arm (i.e., where the other arm is `_ => {}`) instead of `if let`"
}

declare_clippy_lint! {
    /// **What it does:** Checks for matches with two arms where an `if let else` will
    /// usually suffice.
    ///
    /// **Why is this bad?** Just readability – `if let` nests less than a `match`.
    ///
    /// **Known problems:** Personal style preferences may differ.
    ///
    /// **Example:**
    ///
    /// Using `match`:
    ///
    /// ```rust
    /// # fn bar(foo: &usize) {}
    /// # let other_ref: usize = 1;
    /// # let x: Option<&usize> = Some(&1);
    /// match x {
    ///     Some(ref foo) => bar(foo),
    ///     _ => bar(&other_ref),
    /// }
    /// ```
    ///
    /// Using `if let` with `else`:
    ///
    /// ```rust
    /// # fn bar(foo: &usize) {}
    /// # let other_ref: usize = 1;
    /// # let x: Option<&usize> = Some(&1);
    /// if let Some(ref foo) = x {
    ///     bar(foo);
    /// } else {
    ///     bar(&other_ref);
    /// }
    /// ```
    pub SINGLE_MATCH_ELSE,
    pedantic,
    "a `match` statement with two arms where the second arm's pattern is a placeholder instead of a specific match pattern"
}

declare_clippy_lint! {
    /// **What it does:** Checks for matches where all arms match a reference,
    /// suggesting to remove the reference and deref the matched expression
    /// instead. It also checks for `if let &foo = bar` blocks.
    ///
    /// **Why is this bad?** It just makes the code less readable. That reference
    /// destructuring adds nothing to the code.
    ///
    /// **Known problems:** None.
    ///
    /// **Example:**
    /// ```rust,ignore
    /// // Bad
    /// match x {
    ///     &A(ref y) => foo(y),
    ///     &B => bar(),
    ///     _ => frob(&x),
    /// }
    ///
    /// // Good
    /// match *x {
    ///     A(ref y) => foo(y),
    ///     B => bar(),
    ///     _ => frob(x),
    /// }
    /// ```
    pub MATCH_REF_PATS,
    style,
    "a `match` or `if let` with all arms prefixed with `&` instead of deref-ing the match expression"
}

declare_clippy_lint! {
    /// **What it does:** Checks for matches where match expression is a `bool`. It
    /// suggests to replace the expression with an `if...else` block.
    ///
    /// **Why is this bad?** It makes the code less readable.
    ///
    /// **Known problems:** None.
    ///
    /// **Example:**
    /// ```rust
    /// # fn foo() {}
    /// # fn bar() {}
    /// let condition: bool = true;
    /// match condition {
    ///     true => foo(),
    ///     false => bar(),
    /// }
    /// ```
    /// Use if/else instead:
    /// ```rust
    /// # fn foo() {}
    /// # fn bar() {}
    /// let condition: bool = true;
    /// if condition {
    ///     foo();
    /// } else {
    ///     bar();
    /// }
    /// ```
    pub MATCH_BOOL,
    pedantic,
    "a `match` on a boolean expression instead of an `if..else` block"
}

declare_clippy_lint! {
    /// **What it does:** Checks for overlapping match arms.
    ///
    /// **Why is this bad?** It is likely to be an error and if not, makes the code
    /// less obvious.
    ///
    /// **Known problems:** None.
    ///
    /// **Example:**
    /// ```rust
    /// let x = 5;
    /// match x {
    ///     1...10 => println!("1 ... 10"),
    ///     5...15 => println!("5 ... 15"),
    ///     _ => (),
    /// }
    /// ```
    pub MATCH_OVERLAPPING_ARM,
    style,
    "a `match` with overlapping arms"
}

declare_clippy_lint! {
    /// **What it does:** Checks for arm which matches all errors with `Err(_)`
    /// and take drastic actions like `panic!`.
    ///
    /// **Why is this bad?** It is generally a bad practice, similar to
    /// catching all exceptions in java with `catch(Exception)`
    ///
    /// **Known problems:** None.
    ///
    /// **Example:**
    /// ```rust
    /// let x: Result<i32, &str> = Ok(3);
    /// match x {
    ///     Ok(_) => println!("ok"),
    ///     Err(_) => panic!("err"),
    /// }
    /// ```
    pub MATCH_WILD_ERR_ARM,
    pedantic,
    "a `match` with `Err(_)` arm and take drastic actions"
}

declare_clippy_lint! {
    /// **What it does:** Checks for match which is used to add a reference to an
    /// `Option` value.
    ///
    /// **Why is this bad?** Using `as_ref()` or `as_mut()` instead is shorter.
    ///
    /// **Known problems:** None.
    ///
    /// **Example:**
    /// ```rust
    /// let x: Option<()> = None;
    ///
    /// // Bad
    /// let r: Option<&()> = match x {
    ///     None => None,
    ///     Some(ref v) => Some(v),
    /// };
    ///
    /// // Good
    /// let r: Option<&()> = x.as_ref();
    /// ```
    pub MATCH_AS_REF,
    complexity,
    "a `match` on an Option value instead of using `as_ref()` or `as_mut`"
}

declare_clippy_lint! {
    /// **What it does:** Checks for wildcard enum matches using `_`.
    ///
    /// **Why is this bad?** New enum variants added by library updates can be missed.
    ///
    /// **Known problems:** Suggested replacements may be incorrect if guards exhaustively cover some
    /// variants, and also may not use correct path to enum if it's not present in the current scope.
    ///
    /// **Example:**
    /// ```rust
    /// # enum Foo { A(usize), B(usize) }
    /// # let x = Foo::B(1);
    /// // Bad
    /// match x {
    ///     Foo::A(_) => {},
    ///     _ => {},
    /// }
    ///
    /// // Good
    /// match x {
    ///     Foo::A(_) => {},
    ///     Foo::B(_) => {},
    /// }
    /// ```
    pub WILDCARD_ENUM_MATCH_ARM,
    restriction,
    "a wildcard enum match arm using `_`"
}

declare_clippy_lint! {
    /// **What it does:** Checks for wildcard enum matches for a single variant.
    ///
    /// **Why is this bad?** New enum variants added by library updates can be missed.
    ///
    /// **Known problems:** Suggested replacements may not use correct path to enum
    /// if it's not present in the current scope.
    ///
    /// **Example:**
    ///
    /// ```rust
    /// # enum Foo { A, B, C }
    /// # let x = Foo::B;
    /// // Bad
    /// match x {
    ///     Foo::A => {},
    ///     Foo::B => {},
    ///     _ => {},
    /// }
    ///
    /// // Good
    /// match x {
    ///     Foo::A => {},
    ///     Foo::B => {},
    ///     Foo::C => {},
    /// }
    /// ```
    pub MATCH_WILDCARD_FOR_SINGLE_VARIANTS,
    pedantic,
    "a wildcard enum match for a single variant"
}

declare_clippy_lint! {
    /// **What it does:** Checks for wildcard pattern used with others patterns in same match arm.
    ///
    /// **Why is this bad?** Wildcard pattern already covers any other pattern as it will match anyway.
    /// It makes the code less readable, especially to spot wildcard pattern use in match arm.
    ///
    /// **Known problems:** None.
    ///
    /// **Example:**
    /// ```rust
    /// // Bad
    /// match "foo" {
    ///     "a" => {},
    ///     "bar" | _ => {},
    /// }
    ///
    /// // Good
    /// match "foo" {
    ///     "a" => {},
    ///     _ => {},
    /// }
    /// ```
    pub WILDCARD_IN_OR_PATTERNS,
    complexity,
    "a wildcard pattern used with others patterns in same match arm"
}

declare_clippy_lint! {
    /// **What it does:** Checks for matches being used to destructure a single-variant enum
    /// or tuple struct where a `let` will suffice.
    ///
    /// **Why is this bad?** Just readability – `let` doesn't nest, whereas a `match` does.
    ///
    /// **Known problems:** None.
    ///
    /// **Example:**
    /// ```rust
    /// enum Wrapper {
    ///     Data(i32),
    /// }
    ///
    /// let wrapper = Wrapper::Data(42);
    ///
    /// let data = match wrapper {
    ///     Wrapper::Data(i) => i,
    /// };
    /// ```
    ///
    /// The correct use would be:
    /// ```rust
    /// enum Wrapper {
    ///     Data(i32),
    /// }
    ///
    /// let wrapper = Wrapper::Data(42);
    /// let Wrapper::Data(data) = wrapper;
    /// ```
    pub INFALLIBLE_DESTRUCTURING_MATCH,
    style,
    "a `match` statement with a single infallible arm instead of a `let`"
}

declare_clippy_lint! {
    /// **What it does:** Checks for useless match that binds to only one value.
    ///
    /// **Why is this bad?** Readability and needless complexity.
    ///
    /// **Known problems:**  Suggested replacements may be incorrect when `match`
    /// is actually binding temporary value, bringing a 'dropped while borrowed' error.
    ///
    /// **Example:**
    /// ```rust
    /// # let a = 1;
    /// # let b = 2;
    ///
    /// // Bad
    /// match (a, b) {
    ///     (c, d) => {
    ///         // useless match
    ///     }
    /// }
    ///
    /// // Good
    /// let (c, d) = (a, b);
    /// ```
    pub MATCH_SINGLE_BINDING,
    complexity,
    "a match with a single binding instead of using `let` statement"
}

declare_clippy_lint! {
    /// **What it does:** Checks for unnecessary '..' pattern binding on struct when all fields are explicitly matched.
    ///
    /// **Why is this bad?** Correctness and readability. It's like having a wildcard pattern after
    /// matching all enum variants explicitly.
    ///
    /// **Known problems:** None.
    ///
    /// **Example:**
    /// ```rust
    /// # struct A { a: i32 }
    /// let a = A { a: 5 };
    ///
    /// // Bad
    /// match a {
    ///     A { a: 5, .. } => {},
    ///     _ => {},
    /// }
    ///
    /// // Good
    /// match a {
    ///     A { a: 5 } => {},
    ///     _ => {},
    /// }
    /// ```
    pub REST_PAT_IN_FULLY_BOUND_STRUCTS,
    restriction,
    "a match on a struct that binds all fields but still uses the wildcard pattern"
}

declare_clippy_lint! {
    /// **What it does:** Lint for redundant pattern matching over `Result`, `Option`,
    /// `std::task::Poll` or `std::net::IpAddr`
    ///
    /// **Why is this bad?** It's more concise and clear to just use the proper
    /// utility function
    ///
    /// **Known problems:** This will change the drop order for the matched type. Both `if let` and
    /// `while let` will drop the value at the end of the block, both `if` and `while` will drop the
    /// value before entering the block. For most types this change will not matter, but for a few
    /// types this will not be an acceptable change (e.g. locks). See the
    /// [reference](https://doc.rust-lang.org/reference/destructors.html#drop-scopes) for more about
    /// drop order.
    ///
    /// **Example:**
    ///
    /// ```rust
    /// # use std::task::Poll;
    /// # use std::net::{IpAddr, Ipv4Addr, Ipv6Addr};
    /// if let Ok(_) = Ok::<i32, i32>(42) {}
    /// if let Err(_) = Err::<i32, i32>(42) {}
    /// if let None = None::<()> {}
    /// if let Some(_) = Some(42) {}
    /// if let Poll::Pending = Poll::Pending::<()> {}
    /// if let Poll::Ready(_) = Poll::Ready(42) {}
    /// if let IpAddr::V4(_) = IpAddr::V4(Ipv4Addr::LOCALHOST) {}
    /// if let IpAddr::V6(_) = IpAddr::V6(Ipv6Addr::LOCALHOST) {}
    /// match Ok::<i32, i32>(42) {
    ///     Ok(_) => true,
    ///     Err(_) => false,
    /// };
    /// ```
    ///
    /// The more idiomatic use would be:
    ///
    /// ```rust
    /// # use std::task::Poll;
    /// # use std::net::{IpAddr, Ipv4Addr, Ipv6Addr};
    /// if Ok::<i32, i32>(42).is_ok() {}
    /// if Err::<i32, i32>(42).is_err() {}
    /// if None::<()>.is_none() {}
    /// if Some(42).is_some() {}
    /// if Poll::Pending::<()>.is_pending() {}
    /// if Poll::Ready(42).is_ready() {}
    /// if IpAddr::V4(Ipv4Addr::LOCALHOST).is_ipv4() {}
    /// if IpAddr::V6(Ipv6Addr::LOCALHOST).is_ipv6() {}
    /// Ok::<i32, i32>(42).is_ok();
    /// ```
    pub REDUNDANT_PATTERN_MATCHING,
    style,
    "use the proper utility function avoiding an `if let`"
}

declare_clippy_lint! {
    /// **What it does:** Checks for `match`  or `if let` expressions producing a
    /// `bool` that could be written using `matches!`
    ///
    /// **Why is this bad?** Readability and needless complexity.
    ///
    /// **Known problems:** This lint falsely triggers, if there are arms with
    /// `cfg` attributes that remove an arm evaluating to `false`.
    ///
    /// **Example:**
    /// ```rust
    /// let x = Some(5);
    ///
    /// // Bad
    /// let a = match x {
    ///     Some(0) => true,
    ///     _ => false,
    /// };
    ///
    /// let a = if let Some(0) = x {
    ///     true
    /// } else {
    ///     false
    /// };
    ///
    /// // Good
    /// let a = matches!(x, Some(0));
    /// ```
    pub MATCH_LIKE_MATCHES_MACRO,
    style,
    "a match that could be written with the matches! macro"
}

declare_clippy_lint! {
    /// **What it does:** Checks for `match` with identical arm bodies.
    ///
    /// **Why is this bad?** This is probably a copy & paste error. If arm bodies
    /// are the same on purpose, you can factor them
    /// [using `|`](https://doc.rust-lang.org/book/patterns.html#multiple-patterns).
    ///
    /// **Known problems:** False positive possible with order dependent `match`
    /// (see issue
    /// [#860](https://github.com/rust-lang/rust-clippy/issues/860)).
    ///
    /// **Example:**
    /// ```rust,ignore
    /// match foo {
    ///     Bar => bar(),
    ///     Quz => quz(),
    ///     Baz => bar(), // <= oops
    /// }
    /// ```
    ///
    /// This should probably be
    /// ```rust,ignore
    /// match foo {
    ///     Bar => bar(),
    ///     Quz => quz(),
    ///     Baz => baz(), // <= fixed
    /// }
    /// ```
    ///
    /// or if the original code was not a typo:
    /// ```rust,ignore
    /// match foo {
    ///     Bar | Baz => bar(), // <= shows the intent better
    ///     Quz => quz(),
    /// }
    /// ```
    pub MATCH_SAME_ARMS,
    pedantic,
    "`match` with identical arm bodies"
}

#[derive(Default)]
pub struct Matches {
    msrv: Option<RustcVersion>,
    infallible_destructuring_match_linted: bool,
}

impl Matches {
    #[must_use]
    pub fn new(msrv: Option<RustcVersion>) -> Self {
        Self {
            msrv,
            ..Matches::default()
        }
    }
}

impl_lint_pass!(Matches => [
    SINGLE_MATCH,
    MATCH_REF_PATS,
    MATCH_BOOL,
    SINGLE_MATCH_ELSE,
    MATCH_OVERLAPPING_ARM,
    MATCH_WILD_ERR_ARM,
    MATCH_AS_REF,
    WILDCARD_ENUM_MATCH_ARM,
    MATCH_WILDCARD_FOR_SINGLE_VARIANTS,
    WILDCARD_IN_OR_PATTERNS,
    MATCH_SINGLE_BINDING,
    INFALLIBLE_DESTRUCTURING_MATCH,
    REST_PAT_IN_FULLY_BOUND_STRUCTS,
    REDUNDANT_PATTERN_MATCHING,
    MATCH_LIKE_MATCHES_MACRO,
    MATCH_SAME_ARMS,
]);

impl<'tcx> LateLintPass<'tcx> for Matches {
    fn check_expr(&mut self, cx: &LateContext<'tcx>, expr: &'tcx Expr<'_>) {
        if in_external_macro(cx.sess(), expr.span) || in_macro(expr.span) {
            return;
        }

        redundant_pattern_match::check(cx, expr);

        if meets_msrv(self.msrv.as_ref(), &msrvs::MATCHES_MACRO) {
            if !check_match_like_matches(cx, expr) {
                lint_match_arms(cx, expr);
            }
        } else {
            lint_match_arms(cx, expr);
        }

        if let ExprKind::Match(ex, arms, MatchSource::Normal) = expr.kind {
            check_single_match(cx, ex, arms, expr);
            check_match_bool(cx, ex, arms, expr);
            check_overlapping_arms(cx, ex, arms);
            check_wild_err_arm(cx, ex, arms);
            check_wild_enum_match(cx, ex, arms);
            check_match_as_ref(cx, ex, arms, expr);
            check_wild_in_or_pats(cx, arms);

            if self.infallible_destructuring_match_linted {
                self.infallible_destructuring_match_linted = false;
            } else {
                check_match_single_binding(cx, ex, arms, expr);
            }
        }
        if let ExprKind::Match(ex, arms, _) = expr.kind {
            check_match_ref_pats(cx, ex, arms, expr);
        }
    }

    fn check_local(&mut self, cx: &LateContext<'tcx>, local: &'tcx Local<'_>) {
        if_chain! {
            if !in_external_macro(cx.sess(), local.span);
            if !in_macro(local.span);
            if let Some(expr) = local.init;
            if let ExprKind::Match(target, arms, MatchSource::Normal) = expr.kind;
            if arms.len() == 1 && arms[0].guard.is_none();
            if let PatKind::TupleStruct(
                QPath::Resolved(None, variant_name), args, _) = arms[0].pat.kind;
            if args.len() == 1;
            if let PatKind::Binding(_, arg, ..) = strip_pat_refs(args[0]).kind;
            let body = remove_blocks(arms[0].body);
            if path_to_local_id(body, arg);

            then {
                let mut applicability = Applicability::MachineApplicable;
                self.infallible_destructuring_match_linted = true;
                span_lint_and_sugg(
                    cx,
                    INFALLIBLE_DESTRUCTURING_MATCH,
                    local.span,
                    "you seem to be trying to use `match` to destructure a single infallible pattern. \
                    Consider using `let`",
                    "try this",
                    format!(
                        "let {}({}) = {};",
                        snippet_with_applicability(cx, variant_name.span, "..", &mut applicability),
                        snippet_with_applicability(cx, local.pat.span, "..", &mut applicability),
                        snippet_with_applicability(cx, target.span, "..", &mut applicability),
                    ),
                    applicability,
                );
            }
        }
    }

    fn check_pat(&mut self, cx: &LateContext<'tcx>, pat: &'tcx Pat<'_>) {
        if_chain! {
            if !in_external_macro(cx.sess(), pat.span);
            if !in_macro(pat.span);
            if let PatKind::Struct(QPath::Resolved(_, path), fields, true) = pat.kind;
            if let Some(def_id) = path.res.opt_def_id();
            let ty = cx.tcx.type_of(def_id);
            if let ty::Adt(def, _) = ty.kind();
            if def.is_struct() || def.is_union();
            if fields.len() == def.non_enum_variant().fields.len();

            then {
                span_lint_and_help(
                    cx,
                    REST_PAT_IN_FULLY_BOUND_STRUCTS,
                    pat.span,
                    "unnecessary use of `..` pattern in struct binding. All fields were already bound",
                    None,
                    "consider removing `..` from this binding",
                );
            }
        }
    }

    extract_msrv_attr!(LateContext);
}

#[rustfmt::skip]
fn check_single_match(cx: &LateContext<'_>, ex: &Expr<'_>, arms: &[Arm<'_>], expr: &Expr<'_>) {
    if arms.len() == 2 && arms[0].guard.is_none() && arms[1].guard.is_none() {
        if in_macro(expr.span) {
            // Don't lint match expressions present in
            // macro_rules! block
            return;
        }
        if let PatKind::Or(..) = arms[0].pat.kind {
            // don't lint for or patterns for now, this makes
            // the lint noisy in unnecessary situations
            return;
        }
        let els = arms[1].body;
        let els = if is_unit_expr(remove_blocks(els)) {
            None
        } else if let ExprKind::Block(Block { stmts, expr: block_expr, .. }, _) = els.kind {
            if stmts.len() == 1 && block_expr.is_none() || stmts.is_empty() && block_expr.is_some() {
                // single statement/expr "else" block, don't lint
                return;
            }
            // block with 2+ statements or 1 expr and 1+ statement
            Some(els)
        } else {
            // not a block, don't lint
            return;
        };

        let ty = cx.typeck_results().expr_ty(ex);
        if *ty.kind() != ty::Bool || is_allowed(cx, MATCH_BOOL, ex.hir_id) {
            check_single_match_single_pattern(cx, ex, arms, expr, els);
            check_single_match_opt_like(cx, ex, arms, expr, ty, els);
        }
    }
}

fn check_single_match_single_pattern(
    cx: &LateContext<'_>,
    ex: &Expr<'_>,
    arms: &[Arm<'_>],
    expr: &Expr<'_>,
    els: Option<&Expr<'_>>,
) {
    if is_wild(&arms[1].pat) {
        report_single_match_single_pattern(cx, ex, arms, expr, els);
    }
}

fn report_single_match_single_pattern(
    cx: &LateContext<'_>,
    ex: &Expr<'_>,
    arms: &[Arm<'_>],
    expr: &Expr<'_>,
    els: Option<&Expr<'_>>,
) {
    let lint = if els.is_some() { SINGLE_MATCH_ELSE } else { SINGLE_MATCH };
    let els_str = els.map_or(String::new(), |els| {
        format!(" else {}", expr_block(cx, els, None, "..", Some(expr.span)))
    });

    let (pat, pat_ref_count) = peel_hir_pat_refs(arms[0].pat);
    let (msg, sugg) = if_chain! {
        if let PatKind::Path(_) | PatKind::Lit(_) = pat.kind;
        let (ty, ty_ref_count) = peel_mid_ty_refs(cx.typeck_results().expr_ty(ex));
        if let Some(spe_trait_id) = cx.tcx.lang_items().structural_peq_trait();
        if let Some(pe_trait_id) = cx.tcx.lang_items().eq_trait();
        if ty.is_integral() || ty.is_char() || ty.is_str()
            || (implements_trait(cx, ty, spe_trait_id, &[])
                && implements_trait(cx, ty, pe_trait_id, &[ty.into()]));
        then {
            // scrutinee derives PartialEq and the pattern is a constant.
            let pat_ref_count = match pat.kind {
                // string literals are already a reference.
                PatKind::Lit(Expr { kind: ExprKind::Lit(lit), .. }) if lit.node.is_str() => pat_ref_count + 1,
                _ => pat_ref_count,
            };
            // References are only implicitly added to the pattern, so no overflow here.
            // e.g. will work: match &Some(_) { Some(_) => () }
            // will not: match Some(_) { &Some(_) => () }
            let ref_count_diff = ty_ref_count - pat_ref_count;

            // Try to remove address of expressions first.
            let (ex, removed) = peel_n_hir_expr_refs(ex, ref_count_diff);
            let ref_count_diff = ref_count_diff - removed;

            let msg = "you seem to be trying to use `match` for an equality check. Consider using `if`";
            let sugg = format!(
                "if {} == {}{} {}{}",
                snippet(cx, ex.span, ".."),
                // PartialEq for different reference counts may not exist.
                "&".repeat(ref_count_diff),
                snippet(cx, arms[0].pat.span, ".."),
                expr_block(cx, arms[0].body, None, "..", Some(expr.span)),
                els_str,
            );
            (msg, sugg)
        } else {
            let msg = "you seem to be trying to use `match` for destructuring a single pattern. Consider using `if let`";
            let sugg = format!(
                "if let {} = {} {}{}",
                snippet(cx, arms[0].pat.span, ".."),
                snippet(cx, ex.span, ".."),
                expr_block(cx, arms[0].body, None, "..", Some(expr.span)),
                els_str,
            );
            (msg, sugg)
        }
    };

    span_lint_and_sugg(
        cx,
        lint,
        expr.span,
        msg,
        "try this",
        sugg,
        Applicability::HasPlaceholders,
    );
}

fn check_single_match_opt_like(
    cx: &LateContext<'_>,
    ex: &Expr<'_>,
    arms: &[Arm<'_>],
    expr: &Expr<'_>,
    ty: Ty<'_>,
    els: Option<&Expr<'_>>,
) {
    // list of candidate `Enum`s we know will never get any more members
    let candidates = &[
        (&paths::COW, "Borrowed"),
        (&paths::COW, "Cow::Borrowed"),
        (&paths::COW, "Cow::Owned"),
        (&paths::COW, "Owned"),
        (&paths::OPTION, "None"),
        (&paths::RESULT, "Err"),
        (&paths::RESULT, "Ok"),
    ];

    let path = match arms[1].pat.kind {
        PatKind::TupleStruct(ref path, inner, _) => {
            // Contains any non wildcard patterns (e.g., `Err(err)`)?
            if !inner.iter().all(is_wild) {
                return;
            }
            rustc_hir_pretty::to_string(rustc_hir_pretty::NO_ANN, |s| s.print_qpath(path, false))
        },
        PatKind::Binding(BindingAnnotation::Unannotated, .., ident, None) => ident.to_string(),
        PatKind::Path(ref path) => {
            rustc_hir_pretty::to_string(rustc_hir_pretty::NO_ANN, |s| s.print_qpath(path, false))
        },
        _ => return,
    };

    for &(ty_path, pat_path) in candidates {
        if path == *pat_path && match_type(cx, ty, ty_path) {
            report_single_match_single_pattern(cx, ex, arms, expr, els);
        }
    }
}

fn check_match_bool(cx: &LateContext<'_>, ex: &Expr<'_>, arms: &[Arm<'_>], expr: &Expr<'_>) {
    // Type of expression is `bool`.
    if *cx.typeck_results().expr_ty(ex).kind() == ty::Bool {
        span_lint_and_then(
            cx,
            MATCH_BOOL,
            expr.span,
            "you seem to be trying to match on a boolean expression",
            move |diag| {
                if arms.len() == 2 {
                    // no guards
                    let exprs = if let PatKind::Lit(arm_bool) = arms[0].pat.kind {
                        if let ExprKind::Lit(ref lit) = arm_bool.kind {
                            match lit.node {
                                LitKind::Bool(true) => Some((&*arms[0].body, &*arms[1].body)),
                                LitKind::Bool(false) => Some((&*arms[1].body, &*arms[0].body)),
                                _ => None,
                            }
                        } else {
                            None
                        }
                    } else {
                        None
                    };

                    if let Some((true_expr, false_expr)) = exprs {
                        let sugg = match (is_unit_expr(true_expr), is_unit_expr(false_expr)) {
                            (false, false) => Some(format!(
                                "if {} {} else {}",
                                snippet(cx, ex.span, "b"),
                                expr_block(cx, true_expr, None, "..", Some(expr.span)),
                                expr_block(cx, false_expr, None, "..", Some(expr.span))
                            )),
                            (false, true) => Some(format!(
                                "if {} {}",
                                snippet(cx, ex.span, "b"),
                                expr_block(cx, true_expr, None, "..", Some(expr.span))
                            )),
                            (true, false) => {
                                let test = Sugg::hir(cx, ex, "..");
                                Some(format!(
                                    "if {} {}",
                                    !test,
                                    expr_block(cx, false_expr, None, "..", Some(expr.span))
                                ))
                            },
                            (true, true) => None,
                        };

                        if let Some(sugg) = sugg {
                            diag.span_suggestion(
                                expr.span,
                                "consider using an `if`/`else` expression",
                                sugg,
                                Applicability::HasPlaceholders,
                            );
                        }
                    }
                }
            },
        );
    }
}

fn check_overlapping_arms<'tcx>(cx: &LateContext<'tcx>, ex: &'tcx Expr<'_>, arms: &'tcx [Arm<'_>]) {
    if arms.len() >= 2 && cx.typeck_results().expr_ty(ex).is_integral() {
        let ranges = all_ranges(cx, arms, cx.typeck_results().expr_ty(ex));
        let type_ranges = type_ranges(&ranges);
        if !type_ranges.is_empty() {
            if let Some((start, end)) = overlapping(&type_ranges) {
                span_lint_and_note(
                    cx,
                    MATCH_OVERLAPPING_ARM,
                    start.span,
                    "some ranges overlap",
                    Some(end.span),
                    "overlaps with this",
                );
            }
        }
    }
}

fn check_wild_err_arm<'tcx>(cx: &LateContext<'tcx>, ex: &Expr<'tcx>, arms: &[Arm<'tcx>]) {
    let ex_ty = cx.typeck_results().expr_ty(ex).peel_refs();
    if is_type_diagnostic_item(cx, ex_ty, sym::result_type) {
        for arm in arms {
            if let PatKind::TupleStruct(ref path, inner, _) = arm.pat.kind {
                let path_str = rustc_hir_pretty::to_string(rustc_hir_pretty::NO_ANN, |s| s.print_qpath(path, false));
                if path_str == "Err" {
                    let mut matching_wild = inner.iter().any(is_wild);
                    let mut ident_bind_name = String::from("_");
                    if !matching_wild {
                        // Looking for unused bindings (i.e.: `_e`)
                        for pat in inner.iter() {
                            if let PatKind::Binding(_, id, ident, None) = pat.kind {
                                if ident.as_str().starts_with('_')
                                    && !LocalUsedVisitor::new(cx, id).check_expr(arm.body)
                                {
                                    ident_bind_name = (&ident.name.as_str()).to_string();
                                    matching_wild = true;
                                }
                            }
                        }
                    }
                    if_chain! {
                        if matching_wild;
                        if let ExprKind::Block(block, _) = arm.body.kind;
                        if is_panic_block(block);
                        then {
                            // `Err(_)` or `Err(_e)` arm with `panic!` found
                            span_lint_and_note(cx,
                                MATCH_WILD_ERR_ARM,
                                arm.pat.span,
                                &format!("`Err({})` matches all errors", &ident_bind_name),
                                None,
                                "match each error separately or use the error output, or use `.except(msg)` if the error case is unreachable",
                            );
                        }
                    }
                }
            }
        }
    }
}

enum CommonPrefixSearcher<'a> {
    None,
    Path(&'a [PathSegment<'a>]),
    Mixed,
}
impl CommonPrefixSearcher<'a> {
    fn with_path(&mut self, path: &'a [PathSegment<'a>]) {
        match path {
            [path @ .., _] => self.with_prefix(path),
            [] => (),
        }
    }

    fn with_prefix(&mut self, path: &'a [PathSegment<'a>]) {
        match self {
            Self::None => *self = Self::Path(path),
            Self::Path(self_path)
                if path
                    .iter()
                    .map(|p| p.ident.name)
                    .eq(self_path.iter().map(|p| p.ident.name)) => {},
            Self::Path(_) => *self = Self::Mixed,
            Self::Mixed => (),
        }
    }
}

fn is_doc_hidden(cx: &LateContext<'_>, variant_def: &VariantDef) -> bool {
    let attrs = cx.tcx.get_attrs(variant_def.def_id);
    clippy_utils::attrs::is_doc_hidden(attrs)
}

#[allow(clippy::too_many_lines)]
fn check_wild_enum_match(cx: &LateContext<'_>, ex: &Expr<'_>, arms: &[Arm<'_>]) {
    let ty = cx.typeck_results().expr_ty(ex).peel_refs();
    let adt_def = match ty.kind() {
        ty::Adt(adt_def, _)
            if adt_def.is_enum()
                && !(is_type_diagnostic_item(cx, ty, sym::option_type)
                    || is_type_diagnostic_item(cx, ty, sym::result_type)) =>
        {
            adt_def
        },
        _ => return,
    };

    // First pass - check for violation, but don't do much book-keeping because this is hopefully
    // the uncommon case, and the book-keeping is slightly expensive.
    let mut wildcard_span = None;
    let mut wildcard_ident = None;
    let mut has_non_wild = false;
    for arm in arms {
        match peel_hir_pat_refs(arm.pat).0.kind {
            PatKind::Wild => wildcard_span = Some(arm.pat.span),
            PatKind::Binding(_, _, ident, None) => {
                wildcard_span = Some(arm.pat.span);
                wildcard_ident = Some(ident);
            },
            _ => has_non_wild = true,
        }
    }
    let wildcard_span = match wildcard_span {
        Some(x) if has_non_wild => x,
        _ => return,
    };

    // Accumulate the variants which should be put in place of the wildcard because they're not
    // already covered.
    let mut missing_variants: Vec<_> = adt_def.variants.iter().collect();

    let mut path_prefix = CommonPrefixSearcher::None;
    for arm in arms {
        // Guards mean that this case probably isn't exhaustively covered. Technically
        // this is incorrect, as we should really check whether each variant is exhaustively
        // covered by the set of guards that cover it, but that's really hard to do.
        recurse_or_patterns(arm.pat, |pat| {
            let path = match &peel_hir_pat_refs(pat).0.kind {
                PatKind::Path(path) => {
                    #[allow(clippy::match_same_arms)]
                    let id = match cx.qpath_res(path, pat.hir_id) {
                        Res::Def(DefKind::Const | DefKind::ConstParam | DefKind::AnonConst, _) => return,
                        Res::Def(_, id) => id,
                        _ => return,
                    };
                    if arm.guard.is_none() {
                        missing_variants.retain(|e| e.ctor_def_id != Some(id));
                    }
                    path
                },
                PatKind::TupleStruct(path, patterns, ..) => {
                    if let Some(id) = cx.qpath_res(path, pat.hir_id).opt_def_id() {
                        if arm.guard.is_none() && patterns.iter().all(|p| !is_refutable(cx, p)) {
                            missing_variants.retain(|e| e.ctor_def_id != Some(id));
                        }
                    }
                    path
                },
                PatKind::Struct(path, patterns, ..) => {
                    if let Some(id) = cx.qpath_res(path, pat.hir_id).opt_def_id() {
                        if arm.guard.is_none() && patterns.iter().all(|p| !is_refutable(cx, p.pat)) {
                            missing_variants.retain(|e| e.def_id != id);
                        }
                    }
                    path
                },
                _ => return,
            };
            match path {
                QPath::Resolved(_, path) => path_prefix.with_path(path.segments),
                QPath::TypeRelative(
                    hir::Ty {
                        kind: TyKind::Path(QPath::Resolved(_, path)),
                        ..
                    },
                    _,
                ) => path_prefix.with_prefix(path.segments),
                _ => (),
            }
        });
    }

    let format_suggestion = |variant: &VariantDef| {
        format!(
            "{}{}{}{}",
            if let Some(ident) = wildcard_ident {
                format!("{} @ ", ident.name)
            } else {
                String::new()
            },
            if let CommonPrefixSearcher::Path(path_prefix) = path_prefix {
                let mut s = String::new();
                for seg in path_prefix {
                    s.push_str(&seg.ident.as_str());
                    s.push_str("::");
                }
                s
            } else {
                let mut s = cx.tcx.def_path_str(adt_def.did);
                s.push_str("::");
                s
            },
            variant.ident.name,
            match variant.ctor_kind {
                CtorKind::Fn if variant.fields.len() == 1 => "(_)",
                CtorKind::Fn => "(..)",
                CtorKind::Const => "",
                CtorKind::Fictive => "{ .. }",
            }
        )
    };

    match missing_variants.as_slice() {
        [] => (),
        [x] if !adt_def.is_variant_list_non_exhaustive() && !is_doc_hidden(cx, x) => span_lint_and_sugg(
            cx,
            MATCH_WILDCARD_FOR_SINGLE_VARIANTS,
            wildcard_span,
            "wildcard matches only a single variant and will also match any future added variants",
            "try this",
            format_suggestion(x),
            Applicability::MaybeIncorrect,
        ),
        variants => {
            let mut suggestions: Vec<_> = variants.iter().copied().map(format_suggestion).collect();
            let message = if adt_def.is_variant_list_non_exhaustive() {
                suggestions.push("_".into());
                "wildcard matches known variants and will also match future added variants"
            } else {
                "wildcard match will also match any future added variants"
            };

            span_lint_and_sugg(
                cx,
                WILDCARD_ENUM_MATCH_ARM,
                wildcard_span,
                message,
                "try this",
                suggestions.join(" | "),
                Applicability::MaybeIncorrect,
            )
        },
    };
}

// If the block contains only a `panic!` macro (as expression or statement)
fn is_panic_block(block: &Block<'_>) -> bool {
    match (&block.expr, block.stmts.len(), block.stmts.first()) {
        (&Some(exp), 0, _) => is_expn_of(exp.span, "panic").is_some() && is_expn_of(exp.span, "unreachable").is_none(),
        (&None, 1, Some(stmt)) => {
            is_expn_of(stmt.span, "panic").is_some() && is_expn_of(stmt.span, "unreachable").is_none()
        },
        _ => false,
    }
}

fn check_match_ref_pats(cx: &LateContext<'_>, ex: &Expr<'_>, arms: &[Arm<'_>], expr: &Expr<'_>) {
    if has_only_ref_pats(arms) {
        let mut suggs = Vec::with_capacity(arms.len() + 1);
        let (title, msg) = if let ExprKind::AddrOf(BorrowKind::Ref, Mutability::Not, inner) = ex.kind {
            let span = ex.span.source_callsite();
            suggs.push((span, Sugg::hir_with_macro_callsite(cx, inner, "..").to_string()));
            (
                "you don't need to add `&` to both the expression and the patterns",
                "try",
            )
        } else {
            let span = ex.span.source_callsite();
            suggs.push((span, Sugg::hir_with_macro_callsite(cx, ex, "..").deref().to_string()));
            (
                "you don't need to add `&` to all patterns",
                "instead of prefixing all patterns with `&`, you can dereference the expression",
            )
        };

        suggs.extend(arms.iter().filter_map(|a| {
            if let PatKind::Ref(refp, _) = a.pat.kind {
                Some((a.pat.span, snippet(cx, refp.span, "..").to_string()))
            } else {
                None
            }
        }));

        span_lint_and_then(cx, MATCH_REF_PATS, expr.span, title, |diag| {
            if !expr.span.from_expansion() {
                multispan_sugg(diag, msg, suggs);
            }
        });
    }
}

fn check_match_as_ref(cx: &LateContext<'_>, ex: &Expr<'_>, arms: &[Arm<'_>], expr: &Expr<'_>) {
    if arms.len() == 2 && arms[0].guard.is_none() && arms[1].guard.is_none() {
        let arm_ref: Option<BindingAnnotation> = if is_none_arm(cx, &arms[0]) {
            is_ref_some_arm(cx, &arms[1])
        } else if is_none_arm(cx, &arms[1]) {
            is_ref_some_arm(cx, &arms[0])
        } else {
            None
        };
        if let Some(rb) = arm_ref {
            let suggestion = if rb == BindingAnnotation::Ref {
                "as_ref"
            } else {
                "as_mut"
            };

            let output_ty = cx.typeck_results().expr_ty(expr);
            let input_ty = cx.typeck_results().expr_ty(ex);

            let cast = if_chain! {
                if let ty::Adt(_, substs) = input_ty.kind();
                let input_ty = substs.type_at(0);
                if let ty::Adt(_, substs) = output_ty.kind();
                let output_ty = substs.type_at(0);
                if let ty::Ref(_, output_ty, _) = *output_ty.kind();
                if input_ty != output_ty;
                then {
                    ".map(|x| x as _)"
                } else {
                    ""
                }
            };

            let mut applicability = Applicability::MachineApplicable;
            span_lint_and_sugg(
                cx,
                MATCH_AS_REF,
                expr.span,
                &format!("use `{}()` instead", suggestion),
                "try this",
                format!(
                    "{}.{}(){}",
                    snippet_with_applicability(cx, ex.span, "_", &mut applicability),
                    suggestion,
                    cast,
                ),
                applicability,
            )
        }
    }
}

fn check_wild_in_or_pats(cx: &LateContext<'_>, arms: &[Arm<'_>]) {
    for arm in arms {
        if let PatKind::Or(fields) = arm.pat.kind {
            // look for multiple fields in this arm that contains at least one Wild pattern
            if fields.len() > 1 && fields.iter().any(is_wild) {
                span_lint_and_help(
                    cx,
                    WILDCARD_IN_OR_PATTERNS,
                    arm.pat.span,
                    "wildcard pattern covers any other pattern as it will match anyway",
                    None,
                    "consider handling `_` separately",
                );
            }
        }
    }
}

/// Lint a `match` or `if let .. { .. } else { .. }` expr that could be replaced by `matches!`
fn check_match_like_matches<'tcx>(cx: &LateContext<'tcx>, expr: &'tcx Expr<'_>) -> bool {
    if let ExprKind::Match(ex, arms, ref match_source) = &expr.kind {
        match match_source {
            MatchSource::Normal => find_matches_sugg(cx, ex, arms, expr, false),
            MatchSource::IfLetDesugar { .. } => find_matches_sugg(cx, ex, arms, expr, true),
            _ => false,
        }
    } else {
        false
    }
}

/// Lint a `match` or desugared `if let` for replacement by `matches!`
fn find_matches_sugg(cx: &LateContext<'_>, ex: &Expr<'_>, arms: &[Arm<'_>], expr: &Expr<'_>, desugared: bool) -> bool {
    if_chain! {
        if arms.len() >= 2;
        if cx.typeck_results().expr_ty(expr).is_bool();
        if let Some((b1_arm, b0_arms)) = arms.split_last();
        if let Some(b0) = find_bool_lit(&b0_arms[0].body.kind, desugared);
        if let Some(b1) = find_bool_lit(&b1_arm.body.kind, desugared);
        if is_wild(&b1_arm.pat);
        if b0 != b1;
        let if_guard = &b0_arms[0].guard;
        if if_guard.is_none() || b0_arms.len() == 1;
        if cx.tcx.hir().attrs(b0_arms[0].hir_id).is_empty();
        if b0_arms[1..].iter()
            .all(|arm| {
                find_bool_lit(&arm.body.kind, desugared).map_or(false, |b| b == b0) &&
                arm.guard.is_none() && cx.tcx.hir().attrs(arm.hir_id).is_empty()
            });
        then {
            // The suggestion may be incorrect, because some arms can have `cfg` attributes
            // evaluated into `false` and so such arms will be stripped before.
            let mut applicability = Applicability::MaybeIncorrect;
            let pat = {
                use itertools::Itertools as _;
                b0_arms.iter()
                    .map(|arm| snippet_with_applicability(cx, arm.pat.span, "..", &mut applicability))
                    .join(" | ")
            };
            let pat_and_guard = if let Some(Guard::If(g)) = if_guard {
                format!("{} if {}", pat, snippet_with_applicability(cx, g.span, "..", &mut applicability))
            } else {
                pat
            };

            // strip potential borrows (#6503), but only if the type is a reference
            let mut ex_new = ex;
            if let ExprKind::AddrOf(BorrowKind::Ref, .., ex_inner) = ex.kind {
                if let ty::Ref(..) = cx.typeck_results().expr_ty(ex_inner).kind() {
                    ex_new = ex_inner;
                }
            };
            span_lint_and_sugg(
                cx,
                MATCH_LIKE_MATCHES_MACRO,
                expr.span,
                &format!("{} expression looks like `matches!` macro", if desugared { "if let .. else" } else { "match" }),
                "try this",
                format!(
                    "{}matches!({}, {})",
                    if b0 { "" } else { "!" },
                    snippet_with_applicability(cx, ex_new.span, "..", &mut applicability),
                    pat_and_guard,
                ),
                applicability,
            );
            true
        } else {
            false
        }
    }
}

/// Extract a `bool` or `{ bool }`
fn find_bool_lit(ex: &ExprKind<'_>, desugared: bool) -> Option<bool> {
    match ex {
        ExprKind::Lit(Spanned {
            node: LitKind::Bool(b), ..
        }) => Some(*b),
        ExprKind::Block(
            rustc_hir::Block {
                stmts: &[],
                expr: Some(exp),
                ..
            },
            _,
        ) if desugared => {
            if let ExprKind::Lit(Spanned {
                node: LitKind::Bool(b), ..
            }) = exp.kind
            {
                Some(b)
            } else {
                None
            }
        },
        _ => None,
    }
}

#[allow(clippy::too_many_lines)]
fn check_match_single_binding<'a>(cx: &LateContext<'a>, ex: &Expr<'a>, arms: &[Arm<'_>], expr: &Expr<'_>) {
    if in_macro(expr.span) || arms.len() != 1 || is_refutable(cx, arms[0].pat) {
        return;
    }

    // HACK:
    // This is a hack to deal with arms that are excluded by macros like `#[cfg]`. It is only used here
    // to prevent false positives as there is currently no better way to detect if code was excluded by
    // a macro. See PR #6435
    if_chain! {
        if let Some(match_snippet) = snippet_opt(cx, expr.span);
        if let Some(arm_snippet) = snippet_opt(cx, arms[0].span);
        if let Some(ex_snippet) = snippet_opt(cx, ex.span);
        let rest_snippet = match_snippet.replace(&arm_snippet, "").replace(&ex_snippet, "");
        if rest_snippet.contains("=>");
        then {
            // The code it self contains another thick arrow "=>"
            // -> Either another arm or a comment
            return;
        }
    }

    let matched_vars = ex.span;
    let bind_names = arms[0].pat.span;
    let match_body = remove_blocks(arms[0].body);
    let mut snippet_body = if match_body.span.from_expansion() {
        Sugg::hir_with_macro_callsite(cx, match_body, "..").to_string()
    } else {
        snippet_block(cx, match_body.span, "..", Some(expr.span)).to_string()
    };

    // Do we need to add ';' to suggestion ?
    match match_body.kind {
        ExprKind::Block(block, _) => {
            // macro + expr_ty(body) == ()
            if block.span.from_expansion() && cx.typeck_results().expr_ty(match_body).is_unit() {
                snippet_body.push(';');
            }
        },
        _ => {
            // expr_ty(body) == ()
            if cx.typeck_results().expr_ty(match_body).is_unit() {
                snippet_body.push(';');
            }
        },
    }

    let mut applicability = Applicability::MaybeIncorrect;
    match arms[0].pat.kind {
        PatKind::Binding(..) | PatKind::Tuple(_, _) | PatKind::Struct(..) => {
            // If this match is in a local (`let`) stmt
            let (target_span, sugg) = if let Some(parent_let_node) = opt_parent_let(cx, ex) {
                (
                    parent_let_node.span,
                    format!(
                        "let {} = {};\n{}let {} = {};",
                        snippet_with_applicability(cx, bind_names, "..", &mut applicability),
                        snippet_with_applicability(cx, matched_vars, "..", &mut applicability),
                        " ".repeat(indent_of(cx, expr.span).unwrap_or(0)),
                        snippet_with_applicability(cx, parent_let_node.pat.span, "..", &mut applicability),
                        snippet_body
                    ),
                )
            } else {
                // If we are in closure, we need curly braces around suggestion
                let mut indent = " ".repeat(indent_of(cx, ex.span).unwrap_or(0));
                let (mut cbrace_start, mut cbrace_end) = ("".to_string(), "".to_string());
                if let Some(parent_expr) = get_parent_expr(cx, expr) {
                    if let ExprKind::Closure(..) = parent_expr.kind {
                        cbrace_end = format!("\n{}}}", indent);
                        // Fix body indent due to the closure
                        indent = " ".repeat(indent_of(cx, bind_names).unwrap_or(0));
                        cbrace_start = format!("{{\n{}", indent);
                    }
                }
                // If the parent is already an arm, and the body is another match statement,
                // we need curly braces around suggestion
                let parent_node_id = cx.tcx.hir().get_parent_node(expr.hir_id);
                if let Node::Arm(arm) = &cx.tcx.hir().get(parent_node_id) {
                    if let ExprKind::Match(..) = arm.body.kind {
                        cbrace_end = format!("\n{}}}", indent);
                        // Fix body indent due to the match
                        indent = " ".repeat(indent_of(cx, bind_names).unwrap_or(0));
                        cbrace_start = format!("{{\n{}", indent);
                    }
                }
                (
                    expr.span,
                    format!(
                        "{}let {} = {};\n{}{}{}",
                        cbrace_start,
                        snippet_with_applicability(cx, bind_names, "..", &mut applicability),
                        snippet_with_applicability(cx, matched_vars, "..", &mut applicability),
                        indent,
                        snippet_body,
                        cbrace_end
                    ),
                )
            };
            span_lint_and_sugg(
                cx,
                MATCH_SINGLE_BINDING,
                target_span,
                "this match could be written as a `let` statement",
                "consider using `let` statement",
                sugg,
                applicability,
            );
        },
        PatKind::Wild => {
            span_lint_and_sugg(
                cx,
                MATCH_SINGLE_BINDING,
                expr.span,
                "this match could be replaced by its body itself",
                "consider using the match body instead",
                snippet_body,
                Applicability::MachineApplicable,
            );
        },
        _ => (),
    }
}

/// Returns true if the `ex` match expression is in a local (`let`) statement
fn opt_parent_let<'a>(cx: &LateContext<'a>, ex: &Expr<'a>) -> Option<&'a Local<'a>> {
    let map = &cx.tcx.hir();
    if_chain! {
        if let Some(Node::Expr(parent_arm_expr)) = map.find(map.get_parent_node(ex.hir_id));
        if let Some(Node::Local(parent_let_expr)) = map.find(map.get_parent_node(parent_arm_expr.hir_id));
        then {
            return Some(parent_let_expr);
        }
    }
    None
}

/// Gets all arms that are unbounded `PatRange`s.
fn all_ranges<'tcx>(cx: &LateContext<'tcx>, arms: &'tcx [Arm<'_>], ty: Ty<'tcx>) -> Vec<SpannedRange<Constant>> {
    arms.iter()
        .filter_map(|arm| {
            if let Arm { pat, guard: None, .. } = *arm {
                if let PatKind::Range(ref lhs, ref rhs, range_end) = pat.kind {
                    let lhs = match lhs {
                        Some(lhs) => constant(cx, cx.typeck_results(), lhs)?.0,
                        None => miri_to_const(ty.numeric_min_val(cx.tcx)?)?,
                    };
                    let rhs = match rhs {
                        Some(rhs) => constant(cx, cx.typeck_results(), rhs)?.0,
                        None => miri_to_const(ty.numeric_max_val(cx.tcx)?)?,
                    };
                    let rhs = match range_end {
                        RangeEnd::Included => Bound::Included(rhs),
                        RangeEnd::Excluded => Bound::Excluded(rhs),
                    };
                    return Some(SpannedRange {
                        span: pat.span,
                        node: (lhs, rhs),
                    });
                }

                if let PatKind::Lit(value) = pat.kind {
                    let value = constant(cx, cx.typeck_results(), value)?.0;
                    return Some(SpannedRange {
                        span: pat.span,
                        node: (value.clone(), Bound::Included(value)),
                    });
                }
            }
            None
        })
        .collect()
}

#[derive(Debug, Eq, PartialEq)]
pub struct SpannedRange<T> {
    pub span: Span,
    pub node: (T, Bound<T>),
}

type TypedRanges = Vec<SpannedRange<u128>>;

/// Gets all `Int` ranges or all `Uint` ranges. Mixed types are an error anyway
/// and other types than
/// `Uint` and `Int` probably don't make sense.
fn type_ranges(ranges: &[SpannedRange<Constant>]) -> TypedRanges {
    ranges
        .iter()
        .filter_map(|range| match range.node {
            (Constant::Int(start), Bound::Included(Constant::Int(end))) => Some(SpannedRange {
                span: range.span,
                node: (start, Bound::Included(end)),
            }),
            (Constant::Int(start), Bound::Excluded(Constant::Int(end))) => Some(SpannedRange {
                span: range.span,
                node: (start, Bound::Excluded(end)),
            }),
            (Constant::Int(start), Bound::Unbounded) => Some(SpannedRange {
                span: range.span,
                node: (start, Bound::Unbounded),
            }),
            _ => None,
        })
        .collect()
}

fn is_unit_expr(expr: &Expr<'_>) -> bool {
    match expr.kind {
        ExprKind::Tup(v) if v.is_empty() => true,
        ExprKind::Block(b, _) if b.stmts.is_empty() && b.expr.is_none() => true,
        _ => false,
    }
}

// Checks if arm has the form `None => None`
fn is_none_arm(cx: &LateContext<'_>, arm: &Arm<'_>) -> bool {
    matches!(arm.pat.kind, PatKind::Path(ref qpath) if is_lang_ctor(cx, qpath, OptionNone))
}

// Checks if arm has the form `Some(ref v) => Some(v)` (checks for `ref` and `ref mut`)
fn is_ref_some_arm(cx: &LateContext<'_>, arm: &Arm<'_>) -> Option<BindingAnnotation> {
    if_chain! {
<<<<<<< HEAD
        if let PatKind::TupleStruct(ref qpath, pats, _) = arm.pat.kind;
        if is_lang_ctor(cx, qpath, OptionSome);
        if let PatKind::Binding(rb, .., ident, _) = pats[0].kind;
=======
        if let PatKind::TupleStruct(ref qpath, [first_pat, ..], _) = arm.pat.kind;
        if is_lang_ctor(cx, qpath, OptionSome);
        if let PatKind::Binding(rb, .., ident, _) = first_pat.kind;
>>>>>>> 796a6f00
        if rb == BindingAnnotation::Ref || rb == BindingAnnotation::RefMut;
        if let ExprKind::Call(e, args) = remove_blocks(arm.body).kind;
        if let ExprKind::Path(ref some_path) = e.kind;
        if is_lang_ctor(cx, some_path, OptionSome) && args.len() == 1;
        if let ExprKind::Path(QPath::Resolved(_, path2)) = args[0].kind;
        if path2.segments.len() == 1 && ident.name == path2.segments[0].ident.name;
        then {
            return Some(rb)
        }
    }
    None
}

fn has_only_ref_pats(arms: &[Arm<'_>]) -> bool {
    let mapped = arms
        .iter()
        .map(|a| {
            match a.pat.kind {
                PatKind::Ref(..) => Some(true), // &-patterns
                PatKind::Wild => Some(false),   // an "anything" wildcard is also fine
                _ => None,                      // any other pattern is not fine
            }
        })
        .collect::<Option<Vec<bool>>>();
    // look for Some(v) where there's at least one true element
    mapped.map_or(false, |v| v.iter().any(|el| *el))
}

pub fn overlapping<T>(ranges: &[SpannedRange<T>]) -> Option<(&SpannedRange<T>, &SpannedRange<T>)>
where
    T: Copy + Ord,
{
    #[derive(Copy, Clone, Debug, Eq, PartialEq)]
    enum Kind<'a, T> {
        Start(T, &'a SpannedRange<T>),
        End(Bound<T>, &'a SpannedRange<T>),
    }

    impl<'a, T: Copy> Kind<'a, T> {
        fn range(&self) -> &'a SpannedRange<T> {
            match *self {
                Kind::Start(_, r) | Kind::End(_, r) => r,
            }
        }

        fn value(self) -> Bound<T> {
            match self {
                Kind::Start(t, _) => Bound::Included(t),
                Kind::End(t, _) => t,
            }
        }
    }

    impl<'a, T: Copy + Ord> PartialOrd for Kind<'a, T> {
        fn partial_cmp(&self, other: &Self) -> Option<Ordering> {
            Some(self.cmp(other))
        }
    }

    impl<'a, T: Copy + Ord> Ord for Kind<'a, T> {
        fn cmp(&self, other: &Self) -> Ordering {
            match (self.value(), other.value()) {
                (Bound::Included(a), Bound::Included(b)) | (Bound::Excluded(a), Bound::Excluded(b)) => a.cmp(&b),
                // Range patterns cannot be unbounded (yet)
                (Bound::Unbounded, _) | (_, Bound::Unbounded) => unimplemented!(),
                (Bound::Included(a), Bound::Excluded(b)) => match a.cmp(&b) {
                    Ordering::Equal => Ordering::Greater,
                    other => other,
                },
                (Bound::Excluded(a), Bound::Included(b)) => match a.cmp(&b) {
                    Ordering::Equal => Ordering::Less,
                    other => other,
                },
            }
        }
    }

    let mut values = Vec::with_capacity(2 * ranges.len());

    for r in ranges {
        values.push(Kind::Start(r.node.0, r));
        values.push(Kind::End(r.node.1, r));
    }

    values.sort();

    for (a, b) in iter::zip(&values, values.iter().skip(1)) {
        match (a, b) {
            (&Kind::Start(_, ra), &Kind::End(_, rb)) => {
                if ra.node != rb.node {
                    return Some((ra, rb));
                }
            },
            (&Kind::End(a, _), &Kind::Start(b, _)) if a != Bound::Included(b) => (),
            _ => {
                // skip if the range `a` is completely included into the range `b`
                if let Ordering::Equal | Ordering::Less = a.cmp(b) {
                    let kind_a = Kind::End(a.range().node.1, a.range());
                    let kind_b = Kind::End(b.range().node.1, b.range());
                    if let Ordering::Equal | Ordering::Greater = kind_a.cmp(&kind_b) {
                        return None;
                    }
                }
                return Some((a.range(), b.range()));
            },
        }
    }

    None
}

mod redundant_pattern_match {
    use super::REDUNDANT_PATTERN_MATCHING;
    use clippy_utils::diagnostics::span_lint_and_then;
    use clippy_utils::source::{snippet, snippet_with_applicability};
    use clippy_utils::ty::{implements_trait, is_type_diagnostic_item, is_type_lang_item, match_type};
    use clippy_utils::{is_lang_ctor, is_qpath_def_path, is_trait_method, paths};
    use if_chain::if_chain;
    use rustc_ast::ast::LitKind;
    use rustc_data_structures::fx::FxHashSet;
    use rustc_errors::Applicability;
    use rustc_hir::LangItem::{OptionNone, OptionSome, PollPending, PollReady, ResultErr, ResultOk};
    use rustc_hir::{
        intravisit::{walk_expr, ErasedMap, NestedVisitorMap, Visitor},
        Arm, Block, Expr, ExprKind, LangItem, MatchSource, Node, PatKind, QPath,
    };
    use rustc_lint::LateContext;
    use rustc_middle::ty::{self, subst::GenericArgKind, Ty};
    use rustc_span::sym;

    pub fn check<'tcx>(cx: &LateContext<'tcx>, expr: &'tcx Expr<'_>) {
        if let ExprKind::Match(op, arms, ref match_source) = &expr.kind {
            match match_source {
                MatchSource::Normal => find_sugg_for_match(cx, expr, op, arms),
                MatchSource::IfLetDesugar { contains_else_clause } => {
                    find_sugg_for_if_let(cx, expr, op, &arms[0], "if", *contains_else_clause)
                },
                MatchSource::WhileLetDesugar => find_sugg_for_if_let(cx, expr, op, &arms[0], "while", false),
                _ => {},
            }
        }
    }

    /// Checks if the drop order for a type matters. Some std types implement drop solely to
    /// deallocate memory. For these types, and composites containing them, changing the drop order
    /// won't result in any observable side effects.
    fn type_needs_ordered_drop(cx: &LateContext<'tcx>, ty: Ty<'tcx>) -> bool {
<<<<<<< HEAD
=======
        type_needs_ordered_drop_inner(cx, ty, &mut FxHashSet::default())
    }

    fn type_needs_ordered_drop_inner(cx: &LateContext<'tcx>, ty: Ty<'tcx>, seen: &mut FxHashSet<Ty<'tcx>>) -> bool {
        if !seen.insert(ty) {
            return false;
        }
>>>>>>> 796a6f00
        if !ty.needs_drop(cx.tcx, cx.param_env) {
            false
        } else if !cx
            .tcx
            .lang_items()
            .drop_trait()
            .map_or(false, |id| implements_trait(cx, ty, id, &[]))
        {
            // This type doesn't implement drop, so no side effects here.
            // Check if any component type has any.
            match ty.kind() {
<<<<<<< HEAD
                ty::Tuple(_) => ty.tuple_fields().any(|ty| type_needs_ordered_drop(cx, ty)),
                ty::Array(ty, _) => type_needs_ordered_drop(cx, ty),
                ty::Adt(adt, subs) => adt
                    .all_fields()
                    .map(|f| f.ty(cx.tcx, subs))
                    .any(|ty| type_needs_ordered_drop(cx, ty)),
=======
                ty::Tuple(_) => ty.tuple_fields().any(|ty| type_needs_ordered_drop_inner(cx, ty, seen)),
                ty::Array(ty, _) => type_needs_ordered_drop_inner(cx, ty, seen),
                ty::Adt(adt, subs) => adt
                    .all_fields()
                    .map(|f| f.ty(cx.tcx, subs))
                    .any(|ty| type_needs_ordered_drop_inner(cx, ty, seen)),
>>>>>>> 796a6f00
                _ => true,
            }
        }
        // Check for std types which implement drop, but only for memory allocation.
        else if is_type_diagnostic_item(cx, ty, sym::vec_type)
            || is_type_lang_item(cx, ty, LangItem::OwnedBox)
            || is_type_diagnostic_item(cx, ty, sym::Rc)
            || is_type_diagnostic_item(cx, ty, sym::Arc)
            || is_type_diagnostic_item(cx, ty, sym::cstring_type)
            || match_type(cx, ty, &paths::BTREEMAP)
            || match_type(cx, ty, &paths::LINKED_LIST)
            || match_type(cx, ty, &paths::WEAK_RC)
            || match_type(cx, ty, &paths::WEAK_ARC)
        {
            // Check all of the generic arguments.
            if let ty::Adt(_, subs) = ty.kind() {
<<<<<<< HEAD
                subs.types().any(|ty| type_needs_ordered_drop(cx, ty))
=======
                subs.types().any(|ty| type_needs_ordered_drop_inner(cx, ty, seen))
>>>>>>> 796a6f00
            } else {
                true
            }
        } else {
            true
        }
    }

    // Extract the generic arguments out of a type
    fn try_get_generic_ty(ty: Ty<'_>, index: usize) -> Option<Ty<'_>> {
        if_chain! {
            if let ty::Adt(_, subs) = ty.kind();
            if let Some(sub) = subs.get(index);
            if let GenericArgKind::Type(sub_ty) = sub.unpack();
            then {
                Some(sub_ty)
            } else {
                None
            }
        }
    }

    // Checks if there are any temporaries created in the given expression for which drop order
    // matters.
    fn temporaries_need_ordered_drop(cx: &LateContext<'tcx>, expr: &'tcx Expr<'tcx>) -> bool {
        struct V<'a, 'tcx> {
            cx: &'a LateContext<'tcx>,
            res: bool,
        }
        impl<'a, 'tcx> Visitor<'tcx> for V<'a, 'tcx> {
            type Map = ErasedMap<'tcx>;
            fn nested_visit_map(&mut self) -> NestedVisitorMap<Self::Map> {
                NestedVisitorMap::None
            }

            fn visit_expr(&mut self, expr: &'tcx Expr<'tcx>) {
                match expr.kind {
                    // Taking the reference of a value leaves a temporary
                    // e.g. In `&String::new()` the string is a temporary value.
                    // Remaining fields are temporary values
                    // e.g. In `(String::new(), 0).1` the string is a temporary value.
                    ExprKind::AddrOf(_, _, expr) | ExprKind::Field(expr, _) => {
                        if !matches!(expr.kind, ExprKind::Path(_)) {
                            if type_needs_ordered_drop(self.cx, self.cx.typeck_results().expr_ty(expr)) {
                                self.res = true;
                            } else {
                                self.visit_expr(expr);
                            }
                        }
                    },
                    // the base type is alway taken by reference.
                    // e.g. In `(vec![0])[0]` the vector is a temporary value.
                    ExprKind::Index(base, index) => {
                        if !matches!(base.kind, ExprKind::Path(_)) {
                            if type_needs_ordered_drop(self.cx, self.cx.typeck_results().expr_ty(base)) {
                                self.res = true;
                            } else {
                                self.visit_expr(base);
                            }
                        }
                        self.visit_expr(index);
                    },
                    // Method calls can take self by reference.
                    // e.g. In `String::new().len()` the string is a temporary value.
                    ExprKind::MethodCall(_, _, [self_arg, args @ ..], _) => {
                        if !matches!(self_arg.kind, ExprKind::Path(_)) {
                            let self_by_ref = self
                                .cx
                                .typeck_results()
                                .type_dependent_def_id(expr.hir_id)
                                .map_or(false, |id| self.cx.tcx.fn_sig(id).skip_binder().inputs()[0].is_ref());
                            if self_by_ref
                                && type_needs_ordered_drop(self.cx, self.cx.typeck_results().expr_ty(self_arg))
                            {
                                self.res = true;
                            } else {
                                self.visit_expr(self_arg)
                            }
                        }
                        args.iter().for_each(|arg| self.visit_expr(arg));
                    },
                    // Either explicitly drops values, or changes control flow.
                    ExprKind::DropTemps(_)
                    | ExprKind::Ret(_)
                    | ExprKind::Break(..)
                    | ExprKind::Yield(..)
                    | ExprKind::Block(Block { expr: None, .. }, _)
                    | ExprKind::Loop(..) => (),

                    // Only consider the final expression.
                    ExprKind::Block(Block { expr: Some(expr), .. }, _) => self.visit_expr(expr),

                    _ => walk_expr(self, expr),
                }
            }
        }

        let mut v = V { cx, res: false };
        v.visit_expr(expr);
        v.res
    }

    fn find_sugg_for_if_let<'tcx>(
        cx: &LateContext<'tcx>,
        expr: &'tcx Expr<'_>,
        op: &'tcx Expr<'tcx>,
        arm: &Arm<'_>,
        keyword: &'static str,
        has_else: bool,
    ) {
        // also look inside refs
        let mut kind = &arm.pat.kind;
        // if we have &None for example, peel it so we can detect "if let None = x"
        if let PatKind::Ref(inner, _mutability) = kind {
            kind = &inner.kind;
        }
        let op_ty = cx.typeck_results().expr_ty(op);
        // Determine which function should be used, and the type contained by the corresponding
        // variant.
        let (good_method, inner_ty) = match kind {
            PatKind::TupleStruct(ref path, [sub_pat], _) => {
                if let PatKind::Wild = sub_pat.kind {
                    if is_lang_ctor(cx, path, ResultOk) {
                        ("is_ok()", try_get_generic_ty(op_ty, 0).unwrap_or(op_ty))
                    } else if is_lang_ctor(cx, path, ResultErr) {
                        ("is_err()", try_get_generic_ty(op_ty, 1).unwrap_or(op_ty))
                    } else if is_lang_ctor(cx, path, OptionSome) {
                        ("is_some()", op_ty)
                    } else if is_lang_ctor(cx, path, PollReady) {
                        ("is_ready()", op_ty)
                    } else if is_qpath_def_path(cx, path, sub_pat.hir_id, &paths::IPADDR_V4) {
                        ("is_ipv4()", op_ty)
                    } else if is_qpath_def_path(cx, path, sub_pat.hir_id, &paths::IPADDR_V6) {
                        ("is_ipv6()", op_ty)
                    } else {
                        return;
                    }
                } else {
                    return;
                }
            },
            PatKind::Path(ref path) => {
                let method = if is_lang_ctor(cx, path, OptionNone) {
                    "is_none()"
                } else if is_lang_ctor(cx, path, PollPending) {
                    "is_pending()"
                } else {
                    return;
                };
                // `None` and `Pending` don't have an inner type.
                (method, cx.tcx.types.unit)
            },
            _ => return,
        };

        // If this is the last expression in a block or there is an else clause then the whole
        // type needs to be considered, not just the inner type of the branch being matched on.
        // Note the last expression in a block is dropped after all local bindings.
        let check_ty = if has_else
            || (keyword == "if" && matches!(cx.tcx.hir().parent_iter(expr.hir_id).next(), Some((_, Node::Block(..)))))
        {
            op_ty
        } else {
            inner_ty
        };

        // All temporaries created in the scrutinee expression are dropped at the same time as the
        // scrutinee would be, so they have to be considered as well.
        // e.g. in `if let Some(x) = foo.lock().unwrap().baz.as_ref() { .. }` the lock will be held
        // for the duration if body.
        let needs_drop = type_needs_ordered_drop(cx, check_ty) || temporaries_need_ordered_drop(cx, op);

        // check that `while_let_on_iterator` lint does not trigger
        if_chain! {
            if keyword == "while";
            if let ExprKind::MethodCall(method_path, _, _, _) = op.kind;
            if method_path.ident.name == sym::next;
            if is_trait_method(cx, op, sym::Iterator);
            then {
                return;
            }
        }

        let result_expr = match &op.kind {
            ExprKind::AddrOf(_, _, borrowed) => borrowed,
            _ => op,
        };
        span_lint_and_then(
            cx,
            REDUNDANT_PATTERN_MATCHING,
            arm.pat.span,
            &format!("redundant pattern matching, consider using `{}`", good_method),
            |diag| {
                // while let ... = ... { ... }
                // ^^^^^^^^^^^^^^^^^^^^^^^^^^^
                let expr_span = expr.span;

                // while let ... = ... { ... }
                //                 ^^^
                let op_span = result_expr.span.source_callsite();

                // while let ... = ... { ... }
                // ^^^^^^^^^^^^^^^^^^^
                let span = expr_span.until(op_span.shrink_to_hi());

                let mut app = if needs_drop {
                    Applicability::MaybeIncorrect
                } else {
                    Applicability::MachineApplicable
                };
                let sugg = snippet_with_applicability(cx, op_span, "_", &mut app);

                diag.span_suggestion(span, "try this", format!("{} {}.{}", keyword, sugg, good_method), app);

                if needs_drop {
                    diag.note("this will change drop order of the result, as well as all temporaries");
                    diag.note("add `#[allow(clippy::redundant_pattern_matching)]` if this is important");
                }
            },
        );
    }

    fn find_sugg_for_match<'tcx>(cx: &LateContext<'tcx>, expr: &'tcx Expr<'_>, op: &Expr<'_>, arms: &[Arm<'_>]) {
        if arms.len() == 2 {
            let node_pair = (&arms[0].pat.kind, &arms[1].pat.kind);

            let found_good_method = match node_pair {
                (
                    PatKind::TupleStruct(ref path_left, patterns_left, _),
                    PatKind::TupleStruct(ref path_right, patterns_right, _),
                ) if patterns_left.len() == 1 && patterns_right.len() == 1 => {
                    if let (PatKind::Wild, PatKind::Wild) = (&patterns_left[0].kind, &patterns_right[0].kind) {
                        find_good_method_for_match(
                            cx,
                            arms,
                            path_left,
                            path_right,
                            &paths::RESULT_OK,
                            &paths::RESULT_ERR,
                            "is_ok()",
                            "is_err()",
                        )
                        .or_else(|| {
                            find_good_method_for_match(
                                cx,
                                arms,
                                path_left,
                                path_right,
                                &paths::IPADDR_V4,
                                &paths::IPADDR_V6,
                                "is_ipv4()",
                                "is_ipv6()",
                            )
                        })
                    } else {
                        None
                    }
                },
                (PatKind::TupleStruct(ref path_left, patterns, _), PatKind::Path(ref path_right))
                | (PatKind::Path(ref path_left), PatKind::TupleStruct(ref path_right, patterns, _))
                    if patterns.len() == 1 =>
                {
                    if let PatKind::Wild = patterns[0].kind {
                        find_good_method_for_match(
                            cx,
                            arms,
                            path_left,
                            path_right,
                            &paths::OPTION_SOME,
                            &paths::OPTION_NONE,
                            "is_some()",
                            "is_none()",
                        )
                        .or_else(|| {
                            find_good_method_for_match(
                                cx,
                                arms,
                                path_left,
                                path_right,
                                &paths::POLL_READY,
                                &paths::POLL_PENDING,
                                "is_ready()",
                                "is_pending()",
                            )
                        })
                    } else {
                        None
                    }
                },
                _ => None,
            };

            if let Some(good_method) = found_good_method {
                let span = expr.span.to(op.span);
                let result_expr = match &op.kind {
                    ExprKind::AddrOf(_, _, borrowed) => borrowed,
                    _ => op,
                };
                span_lint_and_then(
                    cx,
                    REDUNDANT_PATTERN_MATCHING,
                    expr.span,
                    &format!("redundant pattern matching, consider using `{}`", good_method),
                    |diag| {
                        diag.span_suggestion(
                            span,
                            "try this",
                            format!("{}.{}", snippet(cx, result_expr.span, "_"), good_method),
                            Applicability::MaybeIncorrect, // snippet
                        );
                    },
                );
            }
        }
    }

    #[allow(clippy::too_many_arguments)]
    fn find_good_method_for_match<'a>(
        cx: &LateContext<'_>,
        arms: &[Arm<'_>],
        path_left: &QPath<'_>,
        path_right: &QPath<'_>,
        expected_left: &[&str],
        expected_right: &[&str],
        should_be_left: &'a str,
        should_be_right: &'a str,
    ) -> Option<&'a str> {
        let body_node_pair = if is_qpath_def_path(cx, path_left, arms[0].pat.hir_id, expected_left)
            && is_qpath_def_path(cx, path_right, arms[1].pat.hir_id, expected_right)
        {
            (&(*arms[0].body).kind, &(*arms[1].body).kind)
        } else if is_qpath_def_path(cx, path_right, arms[1].pat.hir_id, expected_left)
            && is_qpath_def_path(cx, path_left, arms[0].pat.hir_id, expected_right)
        {
            (&(*arms[1].body).kind, &(*arms[0].body).kind)
        } else {
            return None;
        };

        match body_node_pair {
            (ExprKind::Lit(ref lit_left), ExprKind::Lit(ref lit_right)) => match (&lit_left.node, &lit_right.node) {
                (LitKind::Bool(true), LitKind::Bool(false)) => Some(should_be_left),
                (LitKind::Bool(false), LitKind::Bool(true)) => Some(should_be_right),
                _ => None,
            },
            _ => None,
        }
    }
}

#[test]
fn test_overlapping() {
    use rustc_span::source_map::DUMMY_SP;

    let sp = |s, e| SpannedRange {
        span: DUMMY_SP,
        node: (s, e),
    };

    assert_eq!(None, overlapping::<u8>(&[]));
    assert_eq!(None, overlapping(&[sp(1, Bound::Included(4))]));
    assert_eq!(
        None,
        overlapping(&[sp(1, Bound::Included(4)), sp(5, Bound::Included(6))])
    );
    assert_eq!(
        None,
        overlapping(&[
            sp(1, Bound::Included(4)),
            sp(5, Bound::Included(6)),
            sp(10, Bound::Included(11))
        ],)
    );
    assert_eq!(
        Some((&sp(1, Bound::Included(4)), &sp(3, Bound::Included(6)))),
        overlapping(&[sp(1, Bound::Included(4)), sp(3, Bound::Included(6))])
    );
    assert_eq!(
        Some((&sp(5, Bound::Included(6)), &sp(6, Bound::Included(11)))),
        overlapping(&[
            sp(1, Bound::Included(4)),
            sp(5, Bound::Included(6)),
            sp(6, Bound::Included(11))
        ],)
    );
}

/// Implementation of `MATCH_SAME_ARMS`.
fn lint_match_arms<'tcx>(cx: &LateContext<'tcx>, expr: &Expr<'_>) {
    if let ExprKind::Match(_, arms, MatchSource::Normal) = expr.kind {
        let hash = |&(_, arm): &(usize, &Arm<'_>)| -> u64 {
            let mut h = SpanlessHash::new(cx);
            h.hash_expr(arm.body);
            h.finish()
        };

        let eq = |&(lindex, lhs): &(usize, &Arm<'_>), &(rindex, rhs): &(usize, &Arm<'_>)| -> bool {
            let min_index = usize::min(lindex, rindex);
            let max_index = usize::max(lindex, rindex);

            let mut local_map: HirIdMap<HirId> = HirIdMap::default();
            let eq_fallback = |a: &Expr<'_>, b: &Expr<'_>| {
                if_chain! {
                    if let Some(a_id) = path_to_local(a);
                    if let Some(b_id) = path_to_local(b);
                    let entry = match local_map.entry(a_id) {
                        Entry::Vacant(entry) => entry,
                        // check if using the same bindings as before
                        Entry::Occupied(entry) => return *entry.get() == b_id,
                    };
                    // the names technically don't have to match; this makes the lint more conservative
                    if cx.tcx.hir().name(a_id) == cx.tcx.hir().name(b_id);
                    if TyS::same_type(cx.typeck_results().expr_ty(a), cx.typeck_results().expr_ty(b));
                    if pat_contains_local(lhs.pat, a_id);
                    if pat_contains_local(rhs.pat, b_id);
                    then {
                        entry.insert(b_id);
                        true
                    } else {
                        false
                    }
                }
            };
            // Arms with a guard are ignored, those can’t always be merged together
            // This is also the case for arms in-between each there is an arm with a guard
            (min_index..=max_index).all(|index| arms[index].guard.is_none())
                && SpanlessEq::new(cx)
                    .expr_fallback(eq_fallback)
                    .eq_expr(lhs.body, rhs.body)
                // these checks could be removed to allow unused bindings
                && bindings_eq(lhs.pat, local_map.keys().copied().collect())
                && bindings_eq(rhs.pat, local_map.values().copied().collect())
        };

        let indexed_arms: Vec<(usize, &Arm<'_>)> = arms.iter().enumerate().collect();
        for (&(_, i), &(_, j)) in search_same(&indexed_arms, hash, eq) {
            span_lint_and_then(
                cx,
                MATCH_SAME_ARMS,
                j.body.span,
                "this `match` has identical arm bodies",
                |diag| {
                    diag.span_note(i.body.span, "same as this");

                    // Note: this does not use `span_suggestion` on purpose:
                    // there is no clean way
                    // to remove the other arm. Building a span and suggest to replace it to ""
                    // makes an even more confusing error message. Also in order not to make up a
                    // span for the whole pattern, the suggestion is only shown when there is only
                    // one pattern. The user should know about `|` if they are already using it…

                    let lhs = snippet(cx, i.pat.span, "<pat1>");
                    let rhs = snippet(cx, j.pat.span, "<pat2>");

                    if let PatKind::Wild = j.pat.kind {
                        // if the last arm is _, then i could be integrated into _
                        // note that i.pat cannot be _, because that would mean that we're
                        // hiding all the subsequent arms, and rust won't compile
                        diag.span_note(
                            i.body.span,
                            &format!(
                                "`{}` has the same arm body as the `_` wildcard, consider removing it",
                                lhs
                            ),
                        );
                    } else {
                        diag.span_help(i.pat.span, &format!("consider refactoring into `{} | {}`", lhs, rhs));
                    }
                },
            );
        }
    }
}

fn pat_contains_local(pat: &Pat<'_>, id: HirId) -> bool {
    let mut result = false;
    pat.walk_short(|p| {
        result |= matches!(p.kind, PatKind::Binding(_, binding_id, ..) if binding_id == id);
        !result
    });
    result
}

/// Returns true if all the bindings in the `Pat` are in `ids` and vice versa
fn bindings_eq(pat: &Pat<'_>, mut ids: HirIdSet) -> bool {
    let mut result = true;
    pat.each_binding_or_first(&mut |_, id, _, _| result &= ids.remove(&id));
    result && ids.is_empty()
}<|MERGE_RESOLUTION|>--- conflicted
+++ resolved
@@ -1590,15 +1590,9 @@
 // Checks if arm has the form `Some(ref v) => Some(v)` (checks for `ref` and `ref mut`)
 fn is_ref_some_arm(cx: &LateContext<'_>, arm: &Arm<'_>) -> Option<BindingAnnotation> {
     if_chain! {
-<<<<<<< HEAD
-        if let PatKind::TupleStruct(ref qpath, pats, _) = arm.pat.kind;
-        if is_lang_ctor(cx, qpath, OptionSome);
-        if let PatKind::Binding(rb, .., ident, _) = pats[0].kind;
-=======
         if let PatKind::TupleStruct(ref qpath, [first_pat, ..], _) = arm.pat.kind;
         if is_lang_ctor(cx, qpath, OptionSome);
         if let PatKind::Binding(rb, .., ident, _) = first_pat.kind;
->>>>>>> 796a6f00
         if rb == BindingAnnotation::Ref || rb == BindingAnnotation::RefMut;
         if let ExprKind::Call(e, args) = remove_blocks(arm.body).kind;
         if let ExprKind::Path(ref some_path) = e.kind;
@@ -1746,8 +1740,6 @@
     /// deallocate memory. For these types, and composites containing them, changing the drop order
     /// won't result in any observable side effects.
     fn type_needs_ordered_drop(cx: &LateContext<'tcx>, ty: Ty<'tcx>) -> bool {
-<<<<<<< HEAD
-=======
         type_needs_ordered_drop_inner(cx, ty, &mut FxHashSet::default())
     }
 
@@ -1755,7 +1747,6 @@
         if !seen.insert(ty) {
             return false;
         }
->>>>>>> 796a6f00
         if !ty.needs_drop(cx.tcx, cx.param_env) {
             false
         } else if !cx
@@ -1767,21 +1758,12 @@
             // This type doesn't implement drop, so no side effects here.
             // Check if any component type has any.
             match ty.kind() {
-<<<<<<< HEAD
-                ty::Tuple(_) => ty.tuple_fields().any(|ty| type_needs_ordered_drop(cx, ty)),
-                ty::Array(ty, _) => type_needs_ordered_drop(cx, ty),
-                ty::Adt(adt, subs) => adt
-                    .all_fields()
-                    .map(|f| f.ty(cx.tcx, subs))
-                    .any(|ty| type_needs_ordered_drop(cx, ty)),
-=======
                 ty::Tuple(_) => ty.tuple_fields().any(|ty| type_needs_ordered_drop_inner(cx, ty, seen)),
                 ty::Array(ty, _) => type_needs_ordered_drop_inner(cx, ty, seen),
                 ty::Adt(adt, subs) => adt
                     .all_fields()
                     .map(|f| f.ty(cx.tcx, subs))
                     .any(|ty| type_needs_ordered_drop_inner(cx, ty, seen)),
->>>>>>> 796a6f00
                 _ => true,
             }
         }
@@ -1798,11 +1780,7 @@
         {
             // Check all of the generic arguments.
             if let ty::Adt(_, subs) = ty.kind() {
-<<<<<<< HEAD
-                subs.types().any(|ty| type_needs_ordered_drop(cx, ty))
-=======
                 subs.types().any(|ty| type_needs_ordered_drop_inner(cx, ty, seen))
->>>>>>> 796a6f00
             } else {
                 true
             }
